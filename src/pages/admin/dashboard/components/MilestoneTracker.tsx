import { useMemo } from 'react';
import { usePersonalizedExperience } from '@/hooks/usePersonalizedExperience';
import { 
  Section, 
  Stack, 
  Typography, 
  MetricCard,
  Badge,
  Icon
} from '@/shared/ui';
import { Progress, Flex, Box } from '@chakra-ui/react';
import { CheckCircleIcon, ArrowRightIcon } from '@heroicons/react/24/outline';
import { EllipsisHorizontalIcon } from '@heroicons/react/24/outline';
import { Link } from 'react-router-dom';

export function MilestoneTracker() {
  const { milestones, stats } = usePersonalizedExperience();

  // Asegurarse de que `milestones` y `stats` no son undefined
  if (!milestones || milestones.length === 0 || !stats) {
    return null; // No mostrar nada si no hay logros relevantes o stats
  }

  const { completedMilestones, totalMilestones } = stats;

  // Manejar el caso donde totalMilestones podría ser 0 para evitar división por cero
  const progressPercent = totalMilestones > 0 ? (completedMilestones / totalMilestones) * 100 : 0;

  // Agrupar hitos por categoría
  const groupedMilestones = useMemo(() => {
    return milestones.reduce((acc, milestone) => {
      const category = milestone.category || 'Otros';
      if (!acc[category]) {
        acc[category] = [];
      }
      acc[category].push(milestone);
      return acc;
    }, {} as Record<string, typeof milestones>);
  }, [milestones]);

  const categoryOrder: (keyof typeof groupedMilestones)[] = ['Configuración Esencial', 'Primeros Pasos', 'Optimización'];

  return (
    <Section 
      variant="elevated" 
      title="Guía de Inicio Rápido"
      subtitle="Completa estos pasos para configurar tu negocio y sacarle el máximo provecho a la aplicación"
      icon={CheckCircleIcon}
    >

<<<<<<< HEAD
      <MetricCard
        title="Progreso de Configuración"
        value={`${completedMilestones} / ${totalMilestones}`}
        subtitle="pasos completados"
        icon={CheckCircleIcon}
        colorPalette="blue"
      />

      <Progress.Root 
        value={progressPercent} 
        size="md" 
        colorPalette={progressPercent >= 75 ? "green" : "blue"}
      >
        <Progress.Track>
          <Progress.Range />
        </Progress.Track>
      </Progress.Root>

      <Typography variant="body" size="sm" color="fg.muted" textAlign="center">
        {progressPercent >= 100 
          ? "¡Configuración completa! Tu negocio está listo para operar."
          : `${Math.round(progressPercent)}% completado - ${pendingMilestones.length} pasos restantes`
        }
      </Typography>

      <Stack gap={4}>
        {pendingMilestones.map((milestone) => (
          <Link to={milestone.link} key={milestone.id} style={{ textDecoration: 'none' }}>
            <Box
              p={4}
              bg="blue.50"
              borderLeft="4px solid"
              borderColor="blue.400"
              borderRadius="md"
              _hover={{ 
                bg: 'blue.100', 
                transform: 'translateY(-2px)',
                shadow: 'md'
              }}
              transition="all 0.2s ease"
              cursor="pointer"
            >
              <Flex justify="space-between" align="center">
                <Flex align="center" gap={3}>
                  <Icon as={EllipsisHorizontalIcon} color="blue.500" boxSize={5} />
                  <Box>
                    <Typography variant="body" size="md" weight="semibold" color="fg.default">
                      {milestone.title}
                    </Typography>
                    <Typography variant="body" size="sm" color="fg.muted">
                      {milestone.description}
                    </Typography>
                  </Box>
                </Flex>
                <Flex align="center" gap={2}>
                  <Badge colorPalette="blue" variant="outline">
                    Pendiente
                  </Badge>
                  <Icon as={ArrowRightIcon} color="blue.500" boxSize={4} />
                </Flex>
              </Flex>
            </Box>
          </Link>
        ))}
        {completedMilestonesList.map((milestone) => (
          <Box
            key={milestone.id}
            p={4}
            bg="green.50"
            borderLeft="4px solid"
            borderColor="green.400"
            borderRadius="md"
            opacity={0.8}
          >
            <Flex align="center" gap={3}>
              <Icon as={CheckCircleIcon} color="green.500" boxSize={5} />
              <Box flex="1">
                <Typography 
                  variant="body" 
                  size="md" 
                  weight="medium" 
                  color="green.700"
                  textDecoration="line-through"
                >
                  {milestone.title}
                </Typography>
              </Box>
              <Badge colorPalette="green" variant="subtle">
                Completado
              </Badge>
            </Flex>
=======
      <Flex align="center" mb={6}>
        <Text fontWeight="bold" color="blue.600" mr={3}>
          {completedMilestones} / {totalMilestones} completados
        </Text>
        <Progress value={progressPercent} size="sm" flex="1" borderRadius="md" />
      </Flex>

      <Stack spacing={6}>
        {categoryOrder
          .filter(category => groupedMilestones[category]) // Solo mostrar categorías que tienen hitos
          .map((category) => (
          <Box key={category}>
            <Heading as="h4" size="sm" mb={3} color="gray.700" fontWeight="semibold">
              {category}
            </Heading>
            <Stack spacing={3}>
              {groupedMilestones[category].map((milestone) =>
                milestone.isCompleted ? (
                  <Flex
                    key={milestone.id}
                    p={4}
                    borderWidth="1px"
                    borderRadius="md"
                    align="center"
                    bg="green.50"
                    opacity={0.8}
                  >
                    <Icon as={CheckCircle} color="green.500" mr={4} boxSize={5} />
                    <Box>
                      <Text fontWeight="medium" textDecoration="line-through" color="gray.500">
                        {milestone.title}
                      </Text>
                    </Box>
                  </Flex>
                ) : (
                  <Link to={milestone.link} key={milestone.id} style={{ textDecoration: 'none' }}>
                    <ChakraLink as="div" _hover={{ textDecoration: 'none' }}>
                      <Flex
                        p={4}
                        borderWidth="1px"
                        borderRadius="md"
                        align="center"
                        justify="space-between"
                        _hover={{ bg: 'gray.50', shadow: 'md', transform: 'translateY(-2px)' }}
                        transition="all 0.2s"
                      >
                        <Flex align="center">
                          <Icon as={Circle} color="gray.300" mr={4} boxSize={5} />
                          <Box>
                            <Text fontWeight="medium" color="gray.800">{milestone.title}</Text>
                            <Text fontSize="sm" color="gray.600">{milestone.description}</Text>
                          </Box>
                        </Flex>
                        <Icon as={ArrowRight} color="blue.500" />
                      </Flex>
                    </ChakraLink>
                  </Link>
                )
              )}
            </Stack>
>>>>>>> 9f299f3d
          </Box>
        ))}
      </Stack>
    </Section>
  );
}

export default MilestoneTracker;<|MERGE_RESOLUTION|>--- conflicted
+++ resolved
@@ -48,99 +48,6 @@
       icon={CheckCircleIcon}
     >
 
-<<<<<<< HEAD
-      <MetricCard
-        title="Progreso de Configuración"
-        value={`${completedMilestones} / ${totalMilestones}`}
-        subtitle="pasos completados"
-        icon={CheckCircleIcon}
-        colorPalette="blue"
-      />
-
-      <Progress.Root 
-        value={progressPercent} 
-        size="md" 
-        colorPalette={progressPercent >= 75 ? "green" : "blue"}
-      >
-        <Progress.Track>
-          <Progress.Range />
-        </Progress.Track>
-      </Progress.Root>
-
-      <Typography variant="body" size="sm" color="fg.muted" textAlign="center">
-        {progressPercent >= 100 
-          ? "¡Configuración completa! Tu negocio está listo para operar."
-          : `${Math.round(progressPercent)}% completado - ${pendingMilestones.length} pasos restantes`
-        }
-      </Typography>
-
-      <Stack gap={4}>
-        {pendingMilestones.map((milestone) => (
-          <Link to={milestone.link} key={milestone.id} style={{ textDecoration: 'none' }}>
-            <Box
-              p={4}
-              bg="blue.50"
-              borderLeft="4px solid"
-              borderColor="blue.400"
-              borderRadius="md"
-              _hover={{ 
-                bg: 'blue.100', 
-                transform: 'translateY(-2px)',
-                shadow: 'md'
-              }}
-              transition="all 0.2s ease"
-              cursor="pointer"
-            >
-              <Flex justify="space-between" align="center">
-                <Flex align="center" gap={3}>
-                  <Icon as={EllipsisHorizontalIcon} color="blue.500" boxSize={5} />
-                  <Box>
-                    <Typography variant="body" size="md" weight="semibold" color="fg.default">
-                      {milestone.title}
-                    </Typography>
-                    <Typography variant="body" size="sm" color="fg.muted">
-                      {milestone.description}
-                    </Typography>
-                  </Box>
-                </Flex>
-                <Flex align="center" gap={2}>
-                  <Badge colorPalette="blue" variant="outline">
-                    Pendiente
-                  </Badge>
-                  <Icon as={ArrowRightIcon} color="blue.500" boxSize={4} />
-                </Flex>
-              </Flex>
-            </Box>
-          </Link>
-        ))}
-        {completedMilestonesList.map((milestone) => (
-          <Box
-            key={milestone.id}
-            p={4}
-            bg="green.50"
-            borderLeft="4px solid"
-            borderColor="green.400"
-            borderRadius="md"
-            opacity={0.8}
-          >
-            <Flex align="center" gap={3}>
-              <Icon as={CheckCircleIcon} color="green.500" boxSize={5} />
-              <Box flex="1">
-                <Typography 
-                  variant="body" 
-                  size="md" 
-                  weight="medium" 
-                  color="green.700"
-                  textDecoration="line-through"
-                >
-                  {milestone.title}
-                </Typography>
-              </Box>
-              <Badge colorPalette="green" variant="subtle">
-                Completado
-              </Badge>
-            </Flex>
-=======
       <Flex align="center" mb={6}>
         <Text fontWeight="bold" color="blue.600" mr={3}>
           {completedMilestones} / {totalMilestones} completados
@@ -201,7 +108,6 @@
                 )
               )}
             </Stack>
->>>>>>> 9f299f3d
           </Box>
         ))}
       </Stack>
